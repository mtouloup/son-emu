"""
Copyright (c) 2015 SONATA-NFV and Paderborn University
ALL RIGHTS RESERVED.

Licensed under the Apache License, Version 2.0 (the "License");
you may not use this file except in compliance with the License.
You may obtain a copy of the License at

    http://www.apache.org/licenses/LICENSE-2.0

Unless required by applicable law or agreed to in writing, software
distributed under the License is distributed on an "AS IS" BASIS,
WITHOUT WARRANTIES OR CONDITIONS OF ANY KIND, either express or implied.
See the License for the specific language governing permissions and
limitations under the License.

Neither the name of the SONATA-NFV [, ANY ADDITIONAL AFFILIATION]
nor the names of its contributors may be used to endorse or promote
products derived from this software without specific prior written
permission.

This work has been performed in the framework of the SONATA project,
funded by the European Commission under Grant number 671517 through
the Horizon 2020 and 5G-PPP programmes. The authors would like to
acknowledge the contributions of their colleagues of the SONATA
partner consortium (www.sonata-nfv.eu).
"""

"""
Distributed Cloud Emulator (dcemulator)
Networking and monitoring functions
(c) 2015 by Steven Van Rossem <steven.vanrossem@intec.ugent.be>
"""

import logging
from flask_restful import Resource
from flask import request
import json

logging.basicConfig(level=logging.INFO)

CORS_HEADER = {'Access-Control-Allow-Origin': '*'}

net = None



class MonitorInterfaceAction(Resource):
    """
    Monitor the counters of a VNF interface
    :param vnf_name: name of the VNF to be monitored
    :param vnf_interface: name of the VNF interface to be monitored
    :param metric: tx_bytes, rx_bytes, tx_packets, rx_packets
    :return: message string indicating if the monitor action is succesful or not
    """
    global net

    def put(self, vnf_name, vnf_interface=None, metric='tx_packets', cookie=None):
        logging.debug("REST CALL: start monitor VNF interface")
        try:
            if cookie:
                c = net.monitor_agent.setup_flow(vnf_name, vnf_interface, metric, cookie)
            else:
                c = net.monitor_agent.setup_metric(vnf_name, vnf_interface, metric)
            # return monitor message response
            return  str(c), 200, CORS_HEADER
        except Exception as ex:
            logging.exception("API error.")
            return ex.message, 500, CORS_HEADER

    def delete(self, vnf_name, vnf_interface=None, metric='tx_packets', cookie=None):
        logging.debug("REST CALL: stop monitor VNF interface")
        try:
            if cookie:
                c = net.monitor_agent.stop_flow(vnf_name, vnf_interface, metric, cookie)
            else:
                c = net.monitor_agent.stop_metric(vnf_name, vnf_interface, metric)
            # return monitor message response
            return str(c), 200, CORS_HEADER
        except Exception as ex:
            logging.exception("API error.")
            return ex.message, 500, CORS_HEADER


class MonitorFlowAction(Resource):
    """
    Monitor the counters of a specific flow
    :param vnf_name: name of the VNF to be monitored
    :param vnf_interface: name of the VNF interface to be monitored
    :param metric: tx_bytes, rx_bytes, tx_packets, rx_packets
    :param cookie: specific identifier of flows to monitor
    :return: message string indicating if the monitor action is succesful or not
    """
    global net

    def put(self, vnf_name, vnf_interface=None, metric='tx_packets', cookie=0):
        logging.debug("REST CALL: start monitor VNF interface")
        try:
            c = net.monitor_agent.setup_flow(vnf_name, vnf_interface, metric, cookie)
            # return monitor message response
            return str(c), 200, CORS_HEADER
        except Exception as ex:
            logging.exception("API error.")
            return ex.message, 500, CORS_HEADER

    def delete(self, vnf_name, vnf_interface=None, metric='tx_packets', cookie=0):
        logging.debug("REST CALL: stop monitor VNF interface")
        try:
            c = net.monitor_agent.stop_flow(vnf_name, vnf_interface, metric, cookie)
            # return monitor message response
            return str(c), 200, CORS_HEADER
        except Exception as ex:
            logging.exception("API error.")
<<<<<<< HEAD
            return ex.message, 500

class MonitorLinkAction(Resource):
    """
    Add or remove flow monitoring on chains between VNFs.
    These chain links are implemented as flow entries in the networks' SDN switches.
    The monitoring is an extra flow entry on top of the existing chain, with a specific match. (preserving the chaining)
    The counters of this new monitoring flow are exported
    :param vnf_src_name: VNF name of the source of the link
    :param vnf_dst_name: VNF name of the destination of the link
    :param vnf_src_interface: VNF interface name of the source of the link
    :param vnf_dst_interface: VNF interface name of the destination of the link
    :param weight: weight of the link (can be useful for routing calculations)
    :param match: OpenFlow match format of the flow entry
    :param bidirectional: boolean value if the link needs to be implemented from src to dst and back
    :param cookie: cookie value, identifier of the flow entry to be installed.
    :param priority: integer indicating the priority of the flow entry
    :param skip_vlan_tag: boolean to indicate whether a new vlan tag should be created for this chain
    :param monitor: boolean to indicate whether a new vlan tag should be created for this chain
    :param monitor_placement: 'tx'=place the monitoring flowrule at the beginning of the chain, 'rx'=place at the end of the chain
    :param metric: tx_packet_rate, tx_byte_rate, rx_packet_rate, rx_byte_rate
    :return: message string indicating if the chain action is succesful or not
    """

    # the global net is set from the topology file, and connected via connectDCNetwork function in rest_api_endpoint.py
    global net

    def put(self, vnf_src_name, vnf_dst_name):
        logging.debug("REST CALL: monitor link flow add")

        try:
            command = 'add-flow'
            return self._MonitorLinkAction(vnf_src_name, vnf_dst_name, command=command)
        except Exception as ex:
            logging.exception("API error.")
            return ex.message, 500

    def delete(self, vnf_src_name, vnf_dst_name):
        logging.debug("REST CALL: monitor link flow remove")

        try:
            command = 'del-flows'
            return self._MonitorLinkAction(vnf_src_name, vnf_dst_name, command=command)
        except Exception as ex:
            logging.exception("API error.")
            return ex.message, 500

    def _MonitorLinkAction(self, vnf_src_name, vnf_dst_name, command=None):
        # call DCNetwork method, not really datacenter specific API for now...
        # no check if vnfs are really connected to this datacenter...
        try:
            # check if json data is a dict
            data = request.json
            if data is None:
                data = {}
            elif type(data) is not dict:
                data = json.loads(request.json)

            vnf_src_interface = data.get("vnf_src_interface")
            vnf_dst_interface = data.get("vnf_dst_interface")
            weight = data.get("weight")
            match = data.get("match")
            bidirectional = data.get("bidirectional")
            cookie = data.get("cookie")
            priority = data.get("priority")
            skip_vlan_tag = data.get("skip_vlan_tag")
            monitor = data.get("monitor")
            monitor_placement = data.get("monitor_placement")

            #first install monitor flow
            c1 = net.setChain(
                vnf_src_name, vnf_dst_name,
                vnf_src_interface=vnf_src_interface,
                vnf_dst_interface=vnf_dst_interface,
                cmd=command,
                weight=weight,
                match=match,
                bidirectional=bidirectional,
                cookie=cookie,
                priority=priority,
                skip_vlan_tag=skip_vlan_tag,
                monitor=monitor,
                monitor_placement=monitor_placement)

            #then export monitor flow
            metric = data.get("metric")
            if 'rx' in monitor_placement:
                vnf_name = vnf_dst_name
                vnf_interface = vnf_dst_interface
            elif 'tx' in monitor_placement:
                vnf_name = vnf_src_name
                vnf_interface = vnf_src_interface

            c2 = 'command unknown'
            if command == 'add-flow':
                c2 = net.monitor_agent.setup_flow(vnf_name, vnf_interface, metric, cookie)
            elif command == 'del-flows':
                c2 = net.monitor_agent.stop_flow(vnf_name, vnf_interface, metric, cookie)

            # return setChain response
            return (str(c1) + " " + str(c2)), 200
        except Exception as ex:
            logging.exception("API error.")
            return ex.message, 500

class MonitorSkewAction(Resource):
    """
    Monitor the counters of a VNF interface
    :param vnf_name: name of the VNF to be monitored
    :param resource: the resource to be monitored (cpu, mem, ...)
    :return: message string indicating if the monitor action is succesful or not
    """
    global net

    def put(self, vnf_name, resource_name='cpu'):
        logging.debug("REST CALL: start monitor skewness")
        try:
            # configure skewmon
            c = net.monitor_agent.update_skewmon(vnf_name, resource_name, action='start')

            # return monitor message response
            return  str(c), 200
        except Exception as ex:
            logging.exception("API error.")
            return ex.message, 500

    def delete(self, vnf_name, resource_name='cpu'):
        logging.debug("REST CALL: stop monitor skewness")
        try:
            # configure skewmon
            c = net.monitor_agent.update_skewmon(vnf_name, resource_name, action='stop')

            # return monitor message response
            return str(c), 200
        except Exception as ex:
            logging.exception("API error.")
            return ex.message, 500
=======
            return ex.message, 500, CORS_HEADER
>>>>>>> 298eeb28
<|MERGE_RESOLUTION|>--- conflicted
+++ resolved
@@ -111,8 +111,7 @@
             return str(c), 200, CORS_HEADER
         except Exception as ex:
             logging.exception("API error.")
-<<<<<<< HEAD
-            return ex.message, 500
+            return ex.message, 500, CORS_HEADER
 
 class MonitorLinkAction(Resource):
     """
@@ -147,7 +146,7 @@
             return self._MonitorLinkAction(vnf_src_name, vnf_dst_name, command=command)
         except Exception as ex:
             logging.exception("API error.")
-            return ex.message, 500
+            return ex.message, 500, CORS_HEADER
 
     def delete(self, vnf_src_name, vnf_dst_name):
         logging.debug("REST CALL: monitor link flow remove")
@@ -157,7 +156,7 @@
             return self._MonitorLinkAction(vnf_src_name, vnf_dst_name, command=command)
         except Exception as ex:
             logging.exception("API error.")
-            return ex.message, 500
+            return ex.message, 500, CORS_HEADER
 
     def _MonitorLinkAction(self, vnf_src_name, vnf_dst_name, command=None):
         # call DCNetwork method, not really datacenter specific API for now...
@@ -212,7 +211,7 @@
                 c2 = net.monitor_agent.stop_flow(vnf_name, vnf_interface, metric, cookie)
 
             # return setChain response
-            return (str(c1) + " " + str(c2)), 200
+            return (str(c1) + " " + str(c2)), 200, CORS_HEADER
         except Exception as ex:
             logging.exception("API error.")
             return ex.message, 500
@@ -245,10 +244,7 @@
             c = net.monitor_agent.update_skewmon(vnf_name, resource_name, action='stop')
 
             # return monitor message response
-            return str(c), 200
-        except Exception as ex:
-            logging.exception("API error.")
-            return ex.message, 500
-=======
-            return ex.message, 500, CORS_HEADER
->>>>>>> 298eeb28
+            return str(c), 200, CORS_HEADER
+        except Exception as ex:
+            logging.exception("API error.")
+            return ex.message, 500, CORS_HEADER
