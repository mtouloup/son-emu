--- conflicted
+++ resolved
@@ -146,11 +146,7 @@
             return self._MonitorLinkAction(vnf_src_name, vnf_dst_name, command=command)
         except Exception as ex:
             logging.exception("API error.")
-<<<<<<< HEAD
-            return ex.message, 500
-=======
-            return ex.message, 500, CORS_HEADER
->>>>>>> 8f2063d5
+            return ex.message, 500, CORS_HEADER
 
     def delete(self, vnf_src_name, vnf_dst_name):
         logging.debug("REST CALL: monitor link flow remove")
@@ -160,11 +156,7 @@
             return self._MonitorLinkAction(vnf_src_name, vnf_dst_name, command=command)
         except Exception as ex:
             logging.exception("API error.")
-<<<<<<< HEAD
-            return ex.message, 500
-=======
-            return ex.message, 500, CORS_HEADER
->>>>>>> 8f2063d5
+            return ex.message, 500, CORS_HEADER
 
     def _MonitorLinkAction(self, vnf_src_name, vnf_dst_name, command=None):
         # call DCNetwork method, not really datacenter specific API for now...
@@ -219,17 +211,10 @@
                 c2 = net.monitor_agent.stop_flow(vnf_name, vnf_interface, metric, cookie)
 
             # return setChain response
-<<<<<<< HEAD
-            return (str(c1) + " " + str(c2)), 200
-        except Exception as ex:
-            logging.exception("API error.")
-            return ex.message, 500, CORS_HEADER
-=======
             return (str(c1) + " " + str(c2)), 200, CORS_HEADER
         except Exception as ex:
             logging.exception("API error.")
-            return ex.message, 500
->>>>>>> 8f2063d5
+            return ex.message, 500, CORS_HEADER
 
 class MonitorSkewAction(Resource):
     """
@@ -259,11 +244,7 @@
             c = net.monitor_agent.update_skewmon(vnf_name, resource_name, action='stop')
 
             # return monitor message response
-<<<<<<< HEAD
-            return str(c), 200
-=======
-            return str(c), 200, CORS_HEADER
->>>>>>> 8f2063d5
-        except Exception as ex:
-            logging.exception("API error.")
-            return ex.message, 500, CORS_HEADER
+            return str(c), 200, CORS_HEADER
+        except Exception as ex:
+            logging.exception("API error.")
+            return ex.message, 500, CORS_HEADER
