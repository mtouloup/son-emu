"""
Copyright (c) 2015 SONATA-NFV and Paderborn University
ALL RIGHTS RESERVED.

Licensed under the Apache License, Version 2.0 (the "License");
you may not use this file except in compliance with the License.
You may obtain a copy of the License at

    http://www.apache.org/licenses/LICENSE-2.0

Unless required by applicable law or agreed to in writing, software
distributed under the License is distributed on an "AS IS" BASIS,
WITHOUT WARRANTIES OR CONDITIONS OF ANY KIND, either express or implied.
See the License for the specific language governing permissions and
limitations under the License.

Neither the name of the SONATA-NFV [, ANY ADDITIONAL AFFILIATION]
nor the names of its contributors may be used to endorse or promote
products derived from this software without specific prior written
permission.

This work has been performed in the framework of the SONATA project,
funded by the European Commission under Grant number 671517 through
the Horizon 2020 and 5G-PPP programmes. The authors would like to
acknowledge the contributions of their colleagues of the SONATA
partner consortium (www.sonata-nfv.eu).
"""
"""
This module implements a simple REST API that behaves like SONATA's gatekeeper.

It is only used to support the development of SONATA's SDK tools and to demonstrate
the year 1 version of the emulator until the integration with WP4's orchestrator is done.
"""

import logging
import os
import uuid
import hashlib
import zipfile
import yaml
import threading
from docker import DockerClient, APIClient
from flask import Flask, request
import flask_restful as fr
from collections import defaultdict
import pkg_resources
from subprocess import Popen
from random import randint
import ipaddress

logging.basicConfig()
LOG = logging.getLogger("sonata-dummy-gatekeeper")
LOG.setLevel(logging.DEBUG)
logging.getLogger("werkzeug").setLevel(logging.WARNING)

GK_STORAGE = "/tmp/son-dummy-gk/"
UPLOAD_FOLDER = os.path.join(GK_STORAGE, "uploads/")
CATALOG_FOLDER = os.path.join(GK_STORAGE, "catalog/")

# Enable Dockerfile build functionality
BUILD_DOCKERFILE = False

# flag to indicate that we run without the emulator (only the bare API for integration testing)
GK_STANDALONE_MODE = False

# should a new version of an image be pulled even if its available
FORCE_PULL = False

# Automatically deploy SAPs (endpoints) of the service as new containers
# Attention: This is not a configuration switch but a global variable! Don't change its default value.
DEPLOY_SAP = False

# flag to indicate if we use bidirectional forwarding rules in the automatic chaining process
BIDIRECTIONAL_CHAIN = False

# override the management interfaces in the descriptors with default docker0 interfaces in the containers
USE_DOCKER_MGMT = True

def generate_subnets(prefix, base, subnet_size=50, mask=24):
    # Generate a list of ipaddress in subnets
    r = list()
    for net in range(base, base + subnet_size):
        subnet = "{0}.{1}.0/{2}".format(prefix, net, mask)
        r.append(ipaddress.ip_network(unicode(subnet)))
    return r
# private subnet definitions for the generated interfaces
# 10.10.xxx.0/24
SAP_SUBNETS = generate_subnets('10.10', 0, subnet_size=50, mask=24)
# 10.20.xxx.0/24
ELAN_SUBNETS = generate_subnets('10.20', 0, subnet_size=50, mask=24)
# 10.30.xxx.0/30
ELINE_SUBNETS = generate_subnets('10.30', 0, subnet_size=50, mask=30)


class Gatekeeper(object):

    def __init__(self):
        self.services = dict()
        self.dcs = dict()
        self.net = None
        self.vnf_counter = 0  # used to generate short names for VNFs (Mininet limitation)
        LOG.info("Create SONATA dummy gatekeeper.")

    def register_service_package(self, service_uuid, service):
        """
        register new service package
        :param service_uuid
        :param service object
        """
        self.services[service_uuid] = service
        # lets perform all steps needed to onboard the service
        service.onboard()

    def get_next_vnf_name(self):
        self.vnf_counter += 1
        return "vnf%d" % self.vnf_counter


class Service(object):
    """
    This class represents a NS uploaded as a *.son package to the
    dummy gatekeeper.
    Can have multiple running instances of this service.
    """

    def __init__(self,
                 service_uuid,
                 package_file_hash,
                 package_file_path):
        self.uuid = service_uuid
        self.package_file_hash = package_file_hash
        self.package_file_path = package_file_path
        self.package_content_path = os.path.join(CATALOG_FOLDER, "services/%s" % self.uuid)
        self.manifest = None
        self.nsd = None
        self.vnfds = dict()
        self.saps = dict()
        self.saps_ext = list()
        self.saps_int = list()
        self.local_docker_files = dict()
        self.remote_docker_image_urls = dict()
        self.instances = dict()
        self.vnf_name2docker_name = dict()
        self.vnf_id2vnf_name = dict()

    def onboard(self):
        """
        Do all steps to prepare this service to be instantiated
        :return:
        """
        # 1. extract the contents of the package and store them in our catalog
        self._unpack_service_package()
        # 2. read in all descriptor files
        self._load_package_descriptor()
        self._load_nsd()
        self._load_vnfd()
        if DEPLOY_SAP:
            self._load_saps()
        # create dict to translate vnf names
        self.vnf_id2vnf_name = defaultdict(lambda: "NotExistingNode",
                                           reduce(lambda x, y: dict(x, **y),
                                                  map(lambda d: {d["vnf_id"]: d["vnf_name"]},
                                                      self.nsd["network_functions"])))
        # 3. prepare container images (e.g. download or build Dockerfile)
        if BUILD_DOCKERFILE:
            self._load_docker_files()
            self._build_images_from_dockerfiles()
        else:
            self._load_docker_urls()
            self._pull_predefined_dockerimages()
        LOG.info("On-boarded service: %r" % self.manifest.get("name"))

    def start_service(self):
        """
        This methods creates and starts a new service instance.
        It computes placements, iterates over all VNFDs, and starts
        each VNFD as a Docker container in the data center selected
        by the placement algorithm.
        :return:
        """
        LOG.info("Starting service %r" % self.uuid)

        # 1. each service instance gets a new uuid to identify it
        instance_uuid = str(uuid.uuid4())
        # build a instances dict (a bit like a NSR :))
        self.instances[instance_uuid] = dict()
        self.instances[instance_uuid]["vnf_instances"] = list()

        # 2. compute placement of this service instance (adds DC names to VNFDs)
        if not GK_STANDALONE_MODE:
            #self._calculate_placement(FirstDcPlacement)
            self._calculate_placement(RoundRobinDcPlacementWithSAPs)

        # 3. start all vnfds that we have in the service (except SAPs)
        for vnfd in self.vnfds.itervalues():
            vnfi = None
            if not GK_STANDALONE_MODE:
                vnfi = self._start_vnfd(vnfd)
            self.instances[instance_uuid]["vnf_instances"].append(vnfi)

        # 4. start all SAPs in the service
        for sap in self.saps:
            self._start_sap(self.saps[sap], instance_uuid)

        # 5. Deploy E-Line and E_LAN links
        if "virtual_links" in self.nsd:
            vlinks = self.nsd["virtual_links"]
            # constituent virtual links are not checked
            #fwd_links = self.nsd["forwarding_graphs"][0]["constituent_virtual_links"]
            eline_fwd_links = [l for l in vlinks if (l["connectivity_type"] == "E-Line")]
            elan_fwd_links = [l for l in vlinks if (l["connectivity_type"] == "E-LAN")]

            GK.net.deployed_elines.extend(eline_fwd_links)
            GK.net.deployed_elans.extend(elan_fwd_links)

            # 5a. deploy E-Line links
            self._connect_elines(eline_fwd_links, instance_uuid)

            # 5b. deploy E-LAN links
            self._connect_elans(elan_fwd_links, instance_uuid)

        # 6. run the emulator specific entrypoint scripts in the VNFIs of this service instance
        self._trigger_emulator_start_scripts_in_vnfis(self.instances[instance_uuid]["vnf_instances"])

        LOG.info("Service started. Instance id: %r" % instance_uuid)
        return instance_uuid

    def stop_service(self, instance_uuid):
        """
        This method stops a running service instance.
        It iterates over all VNF instances, stopping them each
        and removing them from their data center.

        :param instance_uuid: the uuid of the service instance to be stopped
        """
        LOG.info("Stopping service %r" % self.uuid)
        # get relevant information
        # instance_uuid = str(self.uuid.uuid4())
        vnf_instances = self.instances[instance_uuid]["vnf_instances"]

        for v in vnf_instances:
            self._stop_vnfi(v)

        if not GK_STANDALONE_MODE:
            # remove placement?
            # self._remove_placement(RoundRobinPlacement)
            None

        # last step: remove the instance from the list of all instances
        del self.instances[instance_uuid]

    def _start_vnfd(self, vnfd):
        """
        Start a single VNFD of this service
        :param vnfd: vnfd descriptor dict
        :return:
        """
        # iterate over all deployment units within each VNFDs
        for u in vnfd.get("virtual_deployment_units"):
            # 1. get the name of the docker image to start and the assigned DC
            vnf_name = vnfd.get("name")
            if vnf_name not in self.remote_docker_image_urls:
                raise Exception("No image name for %r found. Abort." % vnf_name)
            docker_name = self.remote_docker_image_urls.get(vnf_name)
            target_dc = vnfd.get("dc")
            # 2. perform some checks to ensure we can start the container
            assert(docker_name is not None)
            assert(target_dc is not None)
            if not self._check_docker_image_exists(docker_name):
                raise Exception("Docker image %r not found. Abort." % docker_name)

            # 3. get the resource limits
            res_req = u.get("resource_requirements")
            cpu_list = res_req.get("cpu").get("cores")
            if not cpu_list or len(cpu_list)==0:
                cpu_list="1"
            cpu_bw = res_req.get("cpu").get("cpu_bw")
            if not cpu_bw:
                cpu_bw=1
            mem_num = str(res_req.get("memory").get("size"))
            if len(mem_num)==0:
                mem_num="2"
            mem_unit = str(res_req.get("memory").get("size_unit"))
            if str(mem_unit)==0:
                mem_unit="GB"
            mem_limit = float(mem_num)
            if mem_unit=="GB":
                mem_limit=mem_limit*1024*1024*1024
            elif mem_unit=="MB":
                mem_limit=mem_limit*1024*1024
            elif mem_unit=="KB":
                mem_limit=mem_limit*1024
            mem_lim = int(mem_limit)
            cpu_period, cpu_quota = self._calculate_cpu_cfs_values(float(cpu_bw))

<<<<<<< HEAD
            vnf_name2id = defaultdict(lambda: "NotExistingNode",
                                      reduce(lambda x, y: dict(x, **y),
                                             map(lambda d: {d["vnf_name"]: d["vnf_id"]},
                                                 self.nsd["network_functions"])))

            # check if we need to deploy the management ports (defined as type:management both on in the vnfd and nsd)
            intfs = vnfd.get("connection_points", [])
            mgmt_intf_names = []
            if USE_DOCKER_MGMT:
                vnf_id = vnf_name2id[vnf_name]
                mgmt_intfs = [vnf_id + ':' + intf['id'] for intf in intfs if intf.get('type') == 'management']
                # check if any of these management interfaces are used in a management-type network in the nsd
                for nsd_intf_name in mgmt_intfs:
                    vlinks = [ l["connection_points_reference"] for l in self.nsd.get("virtual_links", [])]
                    for link in vlinks:
                        if nsd_intf_name in link and self.check_mgmt_interface(link):
                            # this is indeed a management interface and can be skipped
                            vnf_id, vnf_interface, vnf_sap_docker_name = parse_interface(nsd_intf_name)
                            found_interfaces = [intf for intf in intfs if intf.get('id') == vnf_interface]
                            intfs.remove(found_interfaces[0])
                            mgmt_intf_names.append(vnf_interface)

            # 4. do the dc.startCompute(name="foobar") call to run the container
=======
            # 4. generate the volume paths for the docker container
            volumes=list()
            # a volume to extract log files
            docker_log_path = "/tmp/results/%s/%s"%(self.uuid,vnf_name)
            LOG.debug("LOG path for vnf %s is %s."%(vnf_name,docker_log_path))
            if not os.path.exists(docker_log_path):
                LOG.debug("Creating folder %s"%docker_log_path)
                os.makedirs(docker_log_path)

            volumes.append(docker_log_path+":/mnt/share/")


            # 5. do the dc.startCompute(name="foobar") call to run the container
>>>>>>> 66944a59
            # TODO consider flavors, and other annotations
            # TODO: get all vnf id's from the nsd for this vnfd and use those as dockername
            # use the vnf_id in the nsd as docker name
            # so deployed containers can be easily mapped back to the nsd

            self.vnf_name2docker_name[vnf_name] = vnf_name2id[vnf_name]

            LOG.info("Starting %r as %r in DC %r" % (vnf_name, self.vnf_name2docker_name[vnf_name], vnfd.get("dc")))
            LOG.debug("Interfaces for %r: %r" % (vnf_name, intfs))
<<<<<<< HEAD
            vnfi = target_dc.startCompute(self.vnf_name2docker_name[vnf_name], network=intfs, image=docker_name, flavor_name="small",
                    cpu_quota=cpu_quota, cpu_period=cpu_period, cpuset=cpu_list, mem_limit=mem_lim)

            # rename the docker0 interfaces (eth0) to the management port name defined in the VNFD
            if USE_DOCKER_MGMT:
                for intf_name in mgmt_intf_names:
                    self._vnf_reconfigure_network(vnfi, 'eth0', new_name=intf_name)

=======
            vnfi = target_dc.startCompute(
                    self.vnf_name2docker_name[vnf_name],
                    network=intfs,
                    image=docker_name,
                    flavor_name="small",
                    cpu_quota=cpu_quota,
                    cpu_period=cpu_period,
                    cpuset=cpu_list,
                    mem_limit=mem_lim,
                    volumes=volumes)
>>>>>>> 66944a59
            return vnfi

    def _stop_vnfi(self, vnfi):
        """
        Stop a VNF instance.

        :param vnfi: vnf instance to be stopped
        """
        # Find the correct datacenter
        status = vnfi.getStatus()
        dc = vnfi.datacenter

        # stop the vnfi
        LOG.info("Stopping the vnf instance contained in %r in DC %r" % (status["name"], dc))
        dc.stopCompute(status["name"])

    def _get_vnf_instance(self, instance_uuid, name):
        """
        Returns the Docker object for the given VNF name (or Docker name).
        :param instance_uuid: UUID of the service instance to search in.
        :param name: VNF name or Docker name. We are fuzzy here.
        :return:
        """
        dn = name
        if name in self.vnf_name2docker_name:
            dn = self.vnf_name2docker_name[name]
        for vnfi in self.instances[instance_uuid]["vnf_instances"]:
            if vnfi.name == dn:
                return vnfi
        LOG.warning("No container with name: {0} found.".format(dn))
        return None

    @staticmethod
    def _vnf_reconfigure_network(vnfi, if_name, net_str=None, new_name=None):
        """
        Reconfigure the network configuration of a specific interface
        of a running container.
        :param vnfi: container instance
        :param if_name: interface name
        :param net_str: network configuration string, e.g., 1.2.3.4/24
        :return:
        """

        # assign new ip address
        if net_str is not None:
            intf = vnfi.intf(intf=if_name)
            if intf is not None:
                intf.setIP(net_str)
                LOG.debug("Reconfigured network of %s:%s to %r" % (vnfi.name, if_name, net_str))
            else:
                LOG.warning("Interface not found: %s:%s. Network reconfiguration skipped." % (vnfi.name, if_name))

        if new_name is not None:
            vnfi.cmd('ip link set', if_name, 'down')
            vnfi.cmd('ip link set', if_name, 'name', new_name)
            vnfi.cmd('ip link set', new_name, 'up')
            LOG.debug("Reconfigured interface name of %s:%s to %s" % (vnfi.name, if_name, new_name))



    def _trigger_emulator_start_scripts_in_vnfis(self, vnfi_list):
        for vnfi in vnfi_list:
            config = vnfi.dcinfo.get("Config", dict())
            env = config.get("Env", list())
            for env_var in env:
                var, cmd = map(str.strip, map(str, env_var.split('=', 1)))
                LOG.debug("%r = %r" % (var , cmd))
                if var=="SON_EMU_CMD":
                    LOG.info("Executing entry point script in %r: %r" % (vnfi.name, cmd))
                    # execute command in new thread to ensure that GK is not blocked by VNF
                    t = threading.Thread(target=vnfi.cmdPrint, args=(cmd,))
                    t.daemon = True
                    t.start()

    def _unpack_service_package(self):
        """
        unzip *.son file and store contents in CATALOG_FOLDER/services/<service_uuid>/
        """
        LOG.info("Unzipping: %r" % self.package_file_path)
        with zipfile.ZipFile(self.package_file_path, "r") as z:
            z.extractall(self.package_content_path)


    def _load_package_descriptor(self):
        """
        Load the main package descriptor YAML and keep it as dict.
        :return:
        """
        self.manifest = load_yaml(
            os.path.join(
                self.package_content_path, "META-INF/MANIFEST.MF"))

    def _load_nsd(self):
        """
        Load the entry NSD YAML and keep it as dict.
        :return:
        """
        if "entry_service_template" in self.manifest:
            nsd_path = os.path.join(
                self.package_content_path,
                make_relative_path(self.manifest.get("entry_service_template")))
            self.nsd = load_yaml(nsd_path)
            GK.net.deployed_nsds.append(self.nsd)

            LOG.debug("Loaded NSD: %r" % self.nsd.get("name"))

    def _load_vnfd(self):
        """
        Load all VNFD YAML files referenced in MANIFEST.MF and keep them in dict.
        :return:
        """
        if "package_content" in self.manifest:
            for pc in self.manifest.get("package_content"):
                if pc.get("content-type") == "application/sonata.function_descriptor":
                    vnfd_path = os.path.join(
                        self.package_content_path,
                        make_relative_path(pc.get("name")))
                    vnfd = load_yaml(vnfd_path)
                    self.vnfds[vnfd.get("name")] = vnfd
                    LOG.debug("Loaded VNFD: %r" % vnfd.get("name"))

    def _load_saps(self):
        # create list of all SAPs
        # check if we need to deploy management ports
        if USE_DOCKER_MGMT:
            LOG.debug("nsd: {0}".format(self.nsd))
            SAPs = [p for p in self.nsd["connection_points"] if 'management' not in p.get('type')]
        else:
            SAPs = [p for p in self.nsd["connection_points"]]

        for sap in SAPs:
            # endpoint needed in this service
            sap_id, sap_interface, sap_docker_name = parse_interface(sap['id'])
            # make sure SAP has type set (default internal)
            sap["type"] = sap.get("type", 'internal')

            # Each Service Access Point (connection_point) in the nsd is an IP address on the host
            if sap["type"] == "external":
                # add to vnfds to calculate placement later on
                sap_net = SAP_SUBNETS.pop(0)
                self.saps[sap_docker_name] = {"name": sap_docker_name , "type": "external", "net": sap_net}
                # add SAP vnf to list in the NSD so it is deployed later on
                # each SAP get a unique VNFD and vnf_id in the NSD and custom type (only defined in the dummygatekeeper)
                self.nsd["network_functions"].append(
                    {"vnf_id": sap_docker_name, "vnf_name": sap_docker_name, "vnf_type": "sap_ext"})

            # Each Service Access Point (connection_point) in the nsd is getting its own container (default)
            elif sap["type"] == "internal" or sap["type"] == "management":
                # add SAP to self.vnfds
                sapfile = pkg_resources.resource_filename(__name__, "sap_vnfd.yml")
                sap_vnfd = load_yaml(sapfile)
                sap_vnfd["connection_points"][0]["id"] = sap_interface
                sap_vnfd["name"] = sap_docker_name
                sap_vnfd["type"] = "internal"
                # add to vnfds to calculate placement later on and deploy
                self.saps[sap_docker_name] = sap_vnfd
                # add SAP vnf to list in the NSD so it is deployed later on
                # each SAP get a unique VNFD and vnf_id in the NSD
                self.nsd["network_functions"].append(
                    {"vnf_id": sap_docker_name, "vnf_name": sap_docker_name, "vnf_type": "sap_int"})

            LOG.debug("Loaded SAP: name: {0}, type: {1}".format(sap_docker_name, sap['type']))

        # create sap lists
        self.saps_ext = [self.saps[sap]['name'] for sap in self.saps if self.saps[sap]["type"] == "external"]
        self.saps_int = [self.saps[sap]['name'] for sap in self.saps if self.saps[sap]["type"] == "internal"]

    def _start_sap(self, sap, instance_uuid):
        if not DEPLOY_SAP:
            return

        LOG.info('start SAP: {0} ,type: {1}'.format(sap['name'],sap['type']))
        if sap["type"] == "internal":
            vnfi = None
            if not GK_STANDALONE_MODE:
                vnfi = self._start_vnfd(sap)
            self.instances[instance_uuid]["vnf_instances"].append(vnfi)

        elif sap["type"] == "external":
            target_dc = sap.get("dc")
            # add interface to dc switch
            target_dc.attachExternalSAP(sap['name'], str(sap['net']))

    def _connect_elines(self, eline_fwd_links, instance_uuid):
        """
        Connect all E-LINE links in the NSD
        :param eline_fwd_links: list of E-LINE links in the NSD
        :param: instance_uuid of the service
        :return:
        """
        # cookie is used as identifier for the flowrules installed by the dummygatekeeper
        # eg. different services get a unique cookie for their flowrules
        cookie = 1
        for link in eline_fwd_links:
            # check if we need to deploy this link when its a management link:
            if USE_DOCKER_MGMT:
                if self.check_mgmt_interface(link["connection_points_reference"]):
                    continue

            src_id, src_if_name, src_sap_id = parse_interface(link["connection_points_reference"][0])
            dst_id, dst_if_name, dst_sap_id = parse_interface(link["connection_points_reference"][1])

            setChaining = False
            # check if there is a SAP in the link and chain everything together
            if src_sap_id in self.saps and dst_sap_id in self.saps:
                LOG.info('2 SAPs cannot be chained together : {0} - {1}'.format(src_sap_id, dst_sap_id))
                continue

            elif src_sap_id in self.saps_ext:
                src_id = src_sap_id
                src_if_name = src_sap_id
                src_name = self.vnf_id2vnf_name[src_id]
                dst_name = self.vnf_id2vnf_name[dst_id]
                dst_vnfi = self._get_vnf_instance(instance_uuid, dst_name)
                if dst_vnfi is not None:
                    # choose first ip address in sap subnet
                    sap_net = self.saps[src_sap_id]['net']
                    sap_ip = "{0}/{1}".format(str(sap_net[1]), sap_net.prefixlen)
                    self._vnf_reconfigure_network(dst_vnfi, dst_if_name, sap_ip)
                    setChaining = True

            elif dst_sap_id in self.saps_ext:
                dst_id = dst_sap_id
                dst_if_name = dst_sap_id
                src_name = self.vnf_id2vnf_name[src_id]
                dst_name = self.vnf_id2vnf_name[dst_id]
                src_vnfi = self._get_vnf_instance(instance_uuid, src_name)
                if src_vnfi is not None:
                    sap_net = self.saps[dst_sap_id]['net']
                    sap_ip = "{0}/{1}".format(str(sap_net[1]), sap_net.prefixlen)
                    self._vnf_reconfigure_network(src_vnfi, src_if_name, sap_ip)
                    setChaining = True

            # Link between 2 VNFs
            else:
                # make sure we use the correct sap vnf name
                if src_sap_id in self.saps_int:
                    src_id = src_sap_id
                if dst_sap_id in self.saps_int:
                    dst_id = dst_sap_id
                src_name = self.vnf_id2vnf_name[src_id]
                dst_name = self.vnf_id2vnf_name[dst_id]
                # re-configure the VNFs IP assignment and ensure that a new subnet is used for each E-Link
                src_vnfi = self._get_vnf_instance(instance_uuid, src_name)
                dst_vnfi = self._get_vnf_instance(instance_uuid, dst_name)
                if src_vnfi is not None and dst_vnfi is not None:
                    eline_net = ELINE_SUBNETS.pop(0)
                    ip1 = "{0}/{1}".format(str(eline_net[1]), eline_net.prefixlen)
                    ip2 = "{0}/{1}".format(str(eline_net[2]), eline_net.prefixlen)
                    self._vnf_reconfigure_network(src_vnfi, src_if_name, ip1)
                    self._vnf_reconfigure_network(dst_vnfi, dst_if_name, ip2)
                    setChaining = True

            # Set the chaining
            if setChaining:
                ret = GK.net.setChain(
                    src_id, dst_id,
                    vnf_src_interface=src_if_name, vnf_dst_interface=dst_if_name,
                    bidirectional=BIDIRECTIONAL_CHAIN, cmd="add-flow", cookie=cookie, priority=10)
                LOG.debug(
                    "Setting up E-Line link. %s(%s:%s) -> %s(%s:%s)" % (
                        src_name, src_id, src_if_name, dst_name, dst_id, dst_if_name))


    def _connect_elans(self, elan_fwd_links, instance_uuid):
        """
        Connect all E-LAN links in the NSD
        :param elan_fwd_links: list of E-LAN links in the NSD
        :param: instance_uuid of the service
        :return:
        """
        for link in elan_fwd_links:
            # check if we need to deploy this link when its a management link:
            if USE_DOCKER_MGMT:
                if self.check_mgmt_interface(link["connection_points_reference"]):
                    continue

            elan_vnf_list = []
            # check if an external SAP is in the E-LAN (then a subnet is already defined)
            intfs_elan = [intf for intf in link["connection_points_reference"]]
            lan_sap = self.check_ext_saps(intfs_elan)
            if lan_sap:
                lan_net = self.saps[lan_sap]['net']
                lan_hosts = list(lan_net.hosts())
                sap_ip = str(lan_hosts.pop(0))
            else:
                lan_net = ELAN_SUBNETS.pop(0)
                lan_hosts = list(lan_net.hosts())

            # generate lan ip address for all interfaces except external SAPs
            for intf in link["connection_points_reference"]:

                # skip external SAPs, they already have an ip
                vnf_id, vnf_interface, vnf_sap_docker_name = parse_interface(intf)
                if vnf_sap_docker_name in self.saps_ext:
                    elan_vnf_list.append({'name': vnf_sap_docker_name, 'interface': vnf_interface})
                    continue

                ip_address = "{0}/{1}".format(str(lan_hosts.pop(0)), lan_net.prefixlen)
                vnf_id, intf_name, vnf_sap_id = parse_interface(intf)

                # make sure we use the correct sap vnf name
                src_docker_name = vnf_id
                if vnf_sap_id in self.saps_int:
                    src_docker_name = vnf_sap_id
                    vnf_id = vnf_sap_id

                vnf_name = self.vnf_id2vnf_name[vnf_id]
                LOG.debug(
                    "Setting up E-LAN interface. %s(%s:%s) -> %s" % (
                        vnf_name, vnf_id, intf_name, ip_address))

                if vnf_name in self.vnfds:
                    # re-configure the VNFs IP assignment and ensure that a new subnet is used for each E-LAN
                    # E-LAN relies on the learning switch capability of Ryu which has to be turned on in the topology
                    # (DCNetwork(controller=RemoteController, enable_learning=True)), so no explicit chaining is necessary.
                    vnfi = self._get_vnf_instance(instance_uuid, vnf_name)
                    if vnfi is not None:
                        self._vnf_reconfigure_network(vnfi, intf_name, ip_address)
                        # add this vnf and interface to the E-LAN for tagging
                        elan_vnf_list.append({'name': src_docker_name, 'interface': intf_name})

            # install the VLAN tags for this E-LAN
            GK.net.setLAN(elan_vnf_list)


    def _load_docker_files(self):
        """
        Get all paths to Dockerfiles from VNFDs and store them in dict.
        :return:
        """
        for k, v in self.vnfds.iteritems():
            for vu in v.get("virtual_deployment_units"):
                if vu.get("vm_image_format") == "docker":
                    vm_image = vu.get("vm_image")
                    docker_path = os.path.join(
                        self.package_content_path,
                        make_relative_path(vm_image))
                    self.local_docker_files[k] = docker_path
                    LOG.debug("Found Dockerfile (%r): %r" % (k, docker_path))

    def _load_docker_urls(self):
        """
        Get all URLs to pre-build docker images in some repo.
        :return:
        """
        # also merge sap dicts, because internal saps also need a docker container
        all_vnfs = self.vnfds.copy()
        all_vnfs.update(self.saps)

        for k, v in all_vnfs.iteritems():
            for vu in v.get("virtual_deployment_units", {}):
                if vu.get("vm_image_format") == "docker":
                    url = vu.get("vm_image")
                    if url is not None:
                        url = url.replace("http://", "")
                        self.remote_docker_image_urls[k] = url
                        LOG.debug("Found Docker image URL (%r): %r" % (k, self.remote_docker_image_urls[k]))

    def _build_images_from_dockerfiles(self):
        """
        Build Docker images for each local Dockerfile found in the package: self.local_docker_files
        """
        if GK_STANDALONE_MODE:
            return  # do not build anything in standalone mode
        dc = DockerClient()
        LOG.info("Building %d Docker images (this may take several minutes) ..." % len(self.local_docker_files))
        for k, v in self.local_docker_files.iteritems():
            for line in dc.build(path=v.replace("Dockerfile", ""), tag=k, rm=False, nocache=False):
                LOG.debug("DOCKER BUILD: %s" % line)
            LOG.info("Docker image created: %s" % k)

    def _pull_predefined_dockerimages(self):
        """
        If the package contains URLs to pre-build Docker images, we download them with this method.
        """
        dc = DockerClient()
        for url in self.remote_docker_image_urls.itervalues():
            if not FORCE_PULL:  # only pull if not present (speedup for development)
                if len(dc.images.list(name=url)) > 0:
                    LOG.debug("Image %r present. Skipping pull." % url)
                    continue
            LOG.info("Pulling image: %r" % url)
            # this seems to fail with latest docker api version 2.0.2
            # dc.images.pull(url,
            #        insecure_registry=True)
            #using docker cli instead
            cmd = ["docker",
                   "pull",
                   url,
                   ]
            Popen(cmd).wait()




    def _check_docker_image_exists(self, image_name):
        """
        Query the docker service and check if the given image exists
        :param image_name: name of the docker image
        :return:
        """
        return len(DockerClient().images.list(name=image_name)) > 0

    def _calculate_placement(self, algorithm):
        """
        Do placement by adding the a field "dc" to
        each VNFD that points to one of our
        data center objects known to the gatekeeper.
        """
        assert(len(self.vnfds) > 0)
        assert(len(GK.dcs) > 0)
        # instantiate algorithm an place
        p = algorithm()
        p.place(self.nsd, self.vnfds, self.saps, GK.dcs)
        LOG.info("Using placement algorithm: %r" % p.__class__.__name__)
        # lets print the placement result
        for name, vnfd in self.vnfds.iteritems():
            LOG.info("Placed VNF %r on DC %r" % (name, str(vnfd.get("dc"))))
        for sap in self.saps:
            sap_dict = self.saps[sap]
            LOG.info("Placed SAP %r on DC %r" % (sap, str(sap_dict.get("dc"))))


    def _calculate_cpu_cfs_values(self, cpu_time_percentage):
        """
        Calculate cpu period and quota for CFS
        :param cpu_time_percentage: percentage of overall CPU to be used
        :return: cpu_period, cpu_quota
        """
        if cpu_time_percentage is None:
            return -1, -1
        if cpu_time_percentage < 0:
            return -1, -1
        # (see: https://www.kernel.org/doc/Documentation/scheduler/sched-bwc.txt)
        # Attention minimum cpu_quota is 1ms (micro)
        cpu_period = 1000000  # lets consider a fixed period of 1000000 microseconds for now
        LOG.debug("cpu_period is %r, cpu_percentage is %r" % (cpu_period, cpu_time_percentage))
        cpu_quota = cpu_period * cpu_time_percentage  # calculate the fraction of cpu time for this container
        # ATTENTION >= 1000 to avoid a invalid argument system error ... no idea why
        if cpu_quota < 1000:
            LOG.debug("cpu_quota before correcting: %r" % cpu_quota)
            cpu_quota = 1000
            LOG.warning("Increased CPU quota to avoid system error.")
        LOG.debug("Calculated: cpu_period=%f / cpu_quota=%f" % (cpu_period, cpu_quota))
        return int(cpu_period), int(cpu_quota)

    def check_ext_saps(self, intf_list):
        # check if the list of interfacs contains an externl SAP
        saps_ext = [self.saps[sap]['name'] for sap in self.saps if self.saps[sap]["type"] == "external"]
        for intf_name in intf_list:
            vnf_id, vnf_interface, vnf_sap_docker_name = parse_interface(intf_name)
            if vnf_sap_docker_name in saps_ext:
                return vnf_sap_docker_name

    def check_mgmt_interface(self, intf_list):
        SAPs_mgmt = [p.get('id') for p in self.nsd["connection_points"] if 'management' in p.get('type')]
        for intf_name in intf_list:
            if intf_name in SAPs_mgmt:
                return True

"""
Some (simple) placement algorithms
"""


class FirstDcPlacement(object):
    """
    Placement: Always use one and the same data center from the GK.dcs dict.
    """
    def place(self, nsd, vnfds, saps, dcs):
        for name, vnfd in vnfds.iteritems():
            vnfd["dc"] = list(dcs.itervalues())[0]


class RoundRobinDcPlacement(object):
    """
    Placement: Distribute VNFs across all available DCs in a round robin fashion.
    """
    def place(self, nsd, vnfds, saps, dcs):
        c = 0
        dcs_list = list(dcs.itervalues())
        for name, vnfd in vnfds.iteritems():
            vnfd["dc"] = dcs_list[c % len(dcs_list)]
            c += 1  # inc. c to use next DC

class RoundRobinDcPlacementWithSAPs(object):
    """
    Placement: Distribute VNFs across all available DCs in a round robin fashion,
    every SAP is instantiated on the same DC as the connected VNF.
    """
    def place(self, nsd, vnfds, saps, dcs):

        # place vnfs
        c = 0
        dcs_list = list(dcs.itervalues())
        for name, vnfd in vnfds.iteritems():
            vnfd["dc"] = dcs_list[c % len(dcs_list)]
            c += 1  # inc. c to use next DC

        # place SAPs
        vlinks = nsd.get("virtual_links", [])
        eline_fwd_links = [l for l in vlinks if (l["connectivity_type"] == "E-Line")]
        elan_fwd_links = [l for l in vlinks if  (l["connectivity_type"] == "E-LAN")]

        vnf_id2vnf_name = defaultdict(lambda: "NotExistingNode",
                                      reduce(lambda x, y: dict(x, **y),
                                             map(lambda d: {d["vnf_id"]: d["vnf_name"]},
                                                 nsd["network_functions"])))

        # SAPs on E-Line links are placed on the same DC as the VNF on the E-Line
        for link in eline_fwd_links:
            src_id, src_if_name, src_sap_id = parse_interface(link["connection_points_reference"][0])
            dst_id, dst_if_name, dst_sap_id = parse_interface(link["connection_points_reference"][1])

            # check if there is a SAP in the link
            if src_sap_id in saps:
                dst_vnf_name = vnf_id2vnf_name[dst_id]
                # get dc where connected vnf is mapped to
                dc = vnfds[dst_vnf_name]['dc']
                saps[src_sap_id]['dc'] = dc

            if dst_sap_id in saps:
                src_vnf_name = vnf_id2vnf_name[src_id]
                # get dc where connected vnf is mapped to
                dc = vnfds[src_vnf_name]['dc']
                saps[dst_sap_id]['dc'] = dc

        # SAPs on E-LANs are placed on a random DC
        dcs_list = list(dcs.itervalues())
        dc_len = len(dcs_list)
        for link in elan_fwd_links:
            for intf in link["connection_points_reference"]:
                # find SAP interfaces
                intf_id, intf_name, intf_sap_id = parse_interface(intf)
                if intf_sap_id in saps:
                    dc = dcs_list[randint(0, dc_len-1)]
                    saps[intf_sap_id]['dc'] = dc



"""
Resource definitions and API endpoints
"""


class Packages(fr.Resource):

    def post(self):
        """
        Upload a *.son service package to the dummy gatekeeper.

        We expect request with a *.son file and store it in UPLOAD_FOLDER
        :return: UUID
        """
        try:
            # get file contents
            LOG.info("POST /packages called")
            # lets search for the package in the request
            is_file_object = False  # make API more robust: file can be in data or in files field
            if "package" in request.files:
                son_file = request.files["package"]
                is_file_object = True
            elif len(request.data) > 0:
                son_file = request.data
            else:
                return {"service_uuid": None, "size": 0, "sha1": None, "error": "upload failed. file not found."}, 500
            # generate a uuid to reference this package
            service_uuid = str(uuid.uuid4())
            file_hash = hashlib.sha1(str(son_file)).hexdigest()
            # ensure that upload folder exists
            ensure_dir(UPLOAD_FOLDER)
            upload_path = os.path.join(UPLOAD_FOLDER, "%s.son" % service_uuid)
            # store *.son file to disk
            if is_file_object:
                son_file.save(upload_path)
            else:
                with open(upload_path, 'wb') as f:
                    f.write(son_file)
            size = os.path.getsize(upload_path)
            # create a service object and register it
            s = Service(service_uuid, file_hash, upload_path)
            GK.register_service_package(service_uuid, s)
            # generate the JSON result
            return {"service_uuid": service_uuid, "size": size, "sha1": file_hash, "error": None}, 201
        except Exception as ex:
            LOG.exception("Service package upload failed:")
            return {"service_uuid": None, "size": 0, "sha1": None, "error": "upload failed"}, 500

    def get(self):
        """
        Return a list of UUID's of uploaded service packages.
        :return: dict/list
        """
        LOG.info("GET /packages")
        return {"service_uuid_list": list(GK.services.iterkeys())}


class Instantiations(fr.Resource):

    def post(self):
        """
        Instantiate a service specified by its UUID.
        Will return a new UUID to identify the running service instance.
        :return: UUID
        """
        LOG.info("POST /instantiations (or /requests) called")
        # try to extract the service uuid from the request
        json_data = request.get_json(force=True)
        service_uuid = json_data.get("service_uuid")

        # lets be a bit fuzzy here to make testing easier
        if (service_uuid is None or service_uuid=="latest") and len(GK.services) > 0:
            # if we don't get a service uuid, we simple start the first service in the list
            service_uuid = list(GK.services.iterkeys())[0]
        if service_uuid in GK.services:
            # ok, we have a service uuid, lets start the service
            service_instance_uuid = GK.services.get(service_uuid).start_service()
            return {"service_instance_uuid": service_instance_uuid}, 201
        return "Service not found", 404

    def get(self):
        """
        Returns a list of UUIDs containing all running services.
        :return: dict / list
        """
        LOG.info("GET /instantiations")
        return {"service_instantiations_list": [
            list(s.instances.iterkeys()) for s in GK.services.itervalues()]}

    def delete(self):
        """
        Stops a running service specified by its service and instance UUID.
        """
        # try to extract the service  and instance UUID from the request
        json_data = request.get_json(force=True)
        service_uuid = json_data.get("service_uuid")
        instance_uuid = json_data.get("service_instance_uuid")

        # try to be fuzzy
        if service_uuid is None and len(GK.services) > 0:
            #if we don't get a service uuid, we simply stop the last service in the list
            service_uuid = list(GK.services.iterkeys())[0]
        if instance_uuid is None and len(GK.services[service_uuid].instances) > 0:
            instance_uuid = list(GK.services[service_uuid].instances.iterkeys())[0]

        if service_uuid in GK.services and instance_uuid in GK.services[service_uuid].instances:
            # valid service and instance UUID, stop service
            GK.services.get(service_uuid).stop_service(instance_uuid)
            return "service instance with uuid %r stopped." % instance_uuid,200
        return "Service not found", 404

class Exit(fr.Resource):

    def put(self):
        """
        Stop the running Containernet instance regardless of data transmitted
        """
        list(GK.dcs.values())[0].net.stop()


def initialize_GK():
    global GK
    GK = Gatekeeper()



# create a single, global GK object
GK = None
initialize_GK()
# setup Flask
app = Flask(__name__)
app.config['MAX_CONTENT_LENGTH'] = 512 * 1024 * 1024  # 512 MB max upload
api = fr.Api(app)
# define endpoints
api.add_resource(Packages, '/packages', '/api/v2/packages')
api.add_resource(Instantiations, '/instantiations', '/api/v2/instantiations', '/api/v2/requests')
api.add_resource(Exit, '/emulator/exit')



def start_rest_api(host, port, datacenters=dict()):
    GK.dcs = datacenters
    GK.net = get_dc_network()
    # start the Flask server (not the best performance but ok for our use case)
    app.run(host=host,
            port=port,
            debug=True,
            use_reloader=False  # this is needed to run Flask in a non-main thread
            )


def ensure_dir(name):
    if not os.path.exists(name):
        os.makedirs(name)


def load_yaml(path):
    with open(path, "r") as f:
        try:
            r = yaml.load(f)
        except yaml.YAMLError as exc:
            LOG.exception("YAML parse error")
            r = dict()
    return r


def make_relative_path(path):
    if path.startswith("file://"):
        path = path.replace("file://", "", 1)
    if path.startswith("/"):
        path = path.replace("/", "", 1)
    return path


def get_dc_network():
    """
    retrieve the DCnetwork where this dummygatekeeper (GK) connects to.
    Assume at least 1 datacenter is connected to this GK, and that all datacenters belong to the same DCNetwork
    :return:
    """
    assert (len(GK.dcs) > 0)
    return GK.dcs.values()[0].net


def parse_interface(interface_name):
    """
    convert the interface name in the nsd to the according vnf_id, vnf_interface names
    :param interface_name:
    :return:
    """

    if ':' in interface_name:
        vnf_id, vnf_interface = interface_name.split(':')
        vnf_sap_docker_name = interface_name.replace(':', '_')
    else:
        vnf_id = interface_name
        vnf_interface = interface_name
        vnf_sap_docker_name = interface_name

    return vnf_id, vnf_interface, vnf_sap_docker_name

if __name__ == '__main__':
    """
    Lets allow to run the API in standalone mode.
    """
    GK_STANDALONE_MODE = True
    logging.getLogger("werkzeug").setLevel(logging.INFO)
    start_rest_api("0.0.0.0", 8000)
<|MERGE_RESOLUTION|>--- conflicted
+++ resolved
@@ -293,7 +293,6 @@
             mem_lim = int(mem_limit)
             cpu_period, cpu_quota = self._calculate_cpu_cfs_values(float(cpu_bw))
 
-<<<<<<< HEAD
             vnf_name2id = defaultdict(lambda: "NotExistingNode",
                                       reduce(lambda x, y: dict(x, **y),
                                              map(lambda d: {d["vnf_name"]: d["vnf_id"]},
@@ -316,8 +315,6 @@
                             intfs.remove(found_interfaces[0])
                             mgmt_intf_names.append(vnf_interface)
 
-            # 4. do the dc.startCompute(name="foobar") call to run the container
-=======
             # 4. generate the volume paths for the docker container
             volumes=list()
             # a volume to extract log files
@@ -331,7 +328,6 @@
 
 
             # 5. do the dc.startCompute(name="foobar") call to run the container
->>>>>>> 66944a59
             # TODO consider flavors, and other annotations
             # TODO: get all vnf id's from the nsd for this vnfd and use those as dockername
             # use the vnf_id in the nsd as docker name
@@ -341,16 +337,6 @@
 
             LOG.info("Starting %r as %r in DC %r" % (vnf_name, self.vnf_name2docker_name[vnf_name], vnfd.get("dc")))
             LOG.debug("Interfaces for %r: %r" % (vnf_name, intfs))
-<<<<<<< HEAD
-            vnfi = target_dc.startCompute(self.vnf_name2docker_name[vnf_name], network=intfs, image=docker_name, flavor_name="small",
-                    cpu_quota=cpu_quota, cpu_period=cpu_period, cpuset=cpu_list, mem_limit=mem_lim)
-
-            # rename the docker0 interfaces (eth0) to the management port name defined in the VNFD
-            if USE_DOCKER_MGMT:
-                for intf_name in mgmt_intf_names:
-                    self._vnf_reconfigure_network(vnfi, 'eth0', new_name=intf_name)
-
-=======
             vnfi = target_dc.startCompute(
                     self.vnf_name2docker_name[vnf_name],
                     network=intfs,
@@ -361,7 +347,12 @@
                     cpuset=cpu_list,
                     mem_limit=mem_lim,
                     volumes=volumes)
->>>>>>> 66944a59
+
+            # rename the docker0 interfaces (eth0) to the management port name defined in the VNFD
+            if USE_DOCKER_MGMT:
+                for intf_name in mgmt_intf_names:
+                    self._vnf_reconfigure_network(vnfi, 'eth0', new_name=intf_name)
+
             return vnfi
 
     def _stop_vnfi(self, vnfi):
