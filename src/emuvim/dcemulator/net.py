"""
Copyright (c) 2015 SONATA-NFV and Paderborn University
ALL RIGHTS RESERVED.

Licensed under the Apache License, Version 2.0 (the "License");
you may not use this file except in compliance with the License.
You may obtain a copy of the License at

    http://www.apache.org/licenses/LICENSE-2.0

Unless required by applicable law or agreed to in writing, software
distributed under the License is distributed on an "AS IS" BASIS,
WITHOUT WARRANTIES OR CONDITIONS OF ANY KIND, either express or implied.
See the License for the specific language governing permissions and
limitations under the License.

Neither the name of the SONATA-NFV [, ANY ADDITIONAL AFFILIATION]
nor the names of its contributors may be used to endorse or promote
products derived from this software without specific prior written
permission.

This work has been performed in the framework of the SONATA project,
funded by the European Commission under Grant number 671517 through
the Horizon 2020 and 5G-PPP programmes. The authors would like to
acknowledge the contributions of their colleagues of the SONATA
partner consortium (www.sonata-nfv.eu).
"""
import logging

import site
import time
from subprocess import Popen
import re
import requests
import os

from mininet.net import Containernet
from mininet.node import Controller, DefaultController, OVSSwitch, OVSKernelSwitch, Docker, RemoteController
from mininet.cli import CLI
from mininet.link import TCLink
from mininet.clean import cleanup
import networkx as nx
from emuvim.dcemulator.monitoring import DCNetworkMonitor
from emuvim.dcemulator.node import Datacenter, EmulatorCompute
from emuvim.dcemulator.resourcemodel import ResourceModelRegistrar

LOG = logging.getLogger("dcemulator.net")
LOG.setLevel(logging.DEBUG)

# default CPU period used for cpu percentage-based cfs values (microseconds)
CPU_PERIOD = 1000000

class DCNetwork(Containernet):
    """
    Wraps the original Mininet/Containernet class and provides
    methods to add data centers, switches, etc.

    This class is used by topology definition scripts.
    """

    def __init__(self, controller=RemoteController, monitor=False,
                 enable_learning=False, # learning switch behavior of the default ovs switches icw Ryu controller can be turned off/on, needed for E-LAN functionality
                 dc_emulation_max_cpu=1.0,  # fraction of overall CPU time for emulation
                 dc_emulation_max_mem=512,  # emulation max mem in MB
                 **kwargs):
        """
        Create an extended version of a Containernet network
        :param dc_emulation_max_cpu: max. CPU time used by containers in data centers
        :param kwargs: path through for Mininet parameters
        :return:
        """
        # members
        self.dcs = {}
        self.ryu_process = None
        #list of deployed nsds.E_Lines and E_LANs (uploaded from the dummy gatekeeper)
        self.deployed_nsds = []
        self.deployed_elines = []
        self.deployed_elans = []
        self.installed_chains = []


        # always cleanup environment before we start the emulator
        self.killRyu()
        cleanup()

        # call original Docker.__init__ and setup default controller
        Containernet.__init__(
            self, switch=OVSKernelSwitch, controller=controller, **kwargs)

        # default switch configuration
        enable_ryu_learning = False
        if enable_learning :
            self.failMode = 'standalone'
            enable_ryu_learning = True
        else:
            self.failMode = 'secure'

        # Ryu management
        if controller == RemoteController:
            # start Ryu controller
            self.startRyu(learning_switch=enable_ryu_learning)

        # add the specified controller
        self.addController('c0', controller=controller)

        # graph of the complete DC network
        self.DCNetwork_graph = nx.MultiDiGraph()

        # initialize pool of vlan tags to setup the SDN paths
        self.vlans = range(4096)[::-1]

        # link to Ryu REST_API
        ryu_ip = 'localhost'
        ryu_port = '8080'
        self.ryu_REST_api = 'http://{0}:{1}'.format(ryu_ip, ryu_port)
        self.RyuSession = requests.Session()

        # monitoring agent
        if monitor:
            self.monitor_agent = DCNetworkMonitor(self)
        else:
            self.monitor_agent = None

        # initialize resource model registrar
        self.rm_registrar = ResourceModelRegistrar(
            dc_emulation_max_cpu, dc_emulation_max_mem)
        self.cpu_period = CPU_PERIOD

    def addDatacenter(self, label, metadata={}, resource_log_path=None):
        """
        Create and add a logical cloud data center to the network.
        """
        if label in self.dcs:
            raise Exception("Data center label already exists: %s" % label)
        dc = Datacenter(label, metadata=metadata, resource_log_path=resource_log_path)
        dc.net = self  # set reference to network
        self.dcs[label] = dc
        dc.create()  # finally create the data center in our Mininet instance
        LOG.info("added data center: %s" % label)
        return dc

    def addLink(self, node1, node2, **params):
        """
        Able to handle Datacenter objects as link
        end points.
        """
        assert node1 is not None
        assert node2 is not None

        # ensure type of node1
        if isinstance( node1, basestring ):
            if node1 in self.dcs:
                node1 = self.dcs[node1].switch
        if isinstance( node1, Datacenter ):
            node1 = node1.switch
        # ensure type of node2
        if isinstance( node2, basestring ):
            if node2 in self.dcs:
                node2 = self.dcs[node2].switch
        if isinstance( node2, Datacenter ):
            node2 = node2.switch
        # try to give containers a default IP
        if isinstance( node1, Docker ):
            if "params1" not in params:
                params["params1"] = {}
            if "ip" not in params["params1"]:
                params["params1"]["ip"] = self.getNextIp()
        if isinstance( node2, Docker ):
            if "params2" not in params:
                params["params2"] = {}
            if "ip" not in params["params2"]:
                params["params2"]["ip"] = self.getNextIp()
        # ensure that we allow TCLinks between data centers
        # TODO this is not optimal, we use cls=Link for containers and TCLink for data centers
        # see Containernet issue: https://github.com/mpeuster/containernet/issues/3
        if "cls" not in params:
            params["cls"] = TCLink

        link = Containernet.addLink(self, node1, node2, **params)

        # try to give container interfaces a default id
        node1_port_id = node1.ports[link.intf1]
        if isinstance(node1, Docker):
            if "id" in params["params1"]:
                node1_port_id = params["params1"]["id"]
        node1_port_name = link.intf1.name

        node2_port_id = node2.ports[link.intf2]
        if isinstance(node2, Docker):
            if "id" in params["params2"]:
                node2_port_id = params["params2"]["id"]
        node2_port_name = link.intf2.name


        # add edge and assigned port number to graph in both directions between node1 and node2
        # port_id: id given in descriptor (if available, otherwise same as port)
        # port: portnumber assigned by Containernet

        attr_dict = {}
        # possible weight metrics allowed by TClink class:
        weight_metrics = ['bw', 'delay', 'jitter', 'loss']
        edge_attributes = [p for p in params if p in weight_metrics]
        for attr in edge_attributes:
            # if delay: strip ms (need number as weight in graph)
            match = re.search('([0-9]*\.?[0-9]+)', params[attr])
            if match:
                attr_number = match.group(1)
            else:
                attr_number = None
            attr_dict[attr] = attr_number


        attr_dict2 = {'src_port_id': node1_port_id, 'src_port_nr': node1.ports[link.intf1],
                      'src_port_name': node1_port_name,
                     'dst_port_id': node2_port_id, 'dst_port_nr': node2.ports[link.intf2],
                      'dst_port_name': node2_port_name}
        attr_dict2.update(attr_dict)
        self.DCNetwork_graph.add_edge(node1.name, node2.name, attr_dict=attr_dict2)

        attr_dict2 = {'src_port_id': node2_port_id, 'src_port_nr': node2.ports[link.intf2],
                      'src_port_name': node2_port_name,
                     'dst_port_id': node1_port_id, 'dst_port_nr': node1.ports[link.intf1],
                      'dst_port_name': node1_port_name}
        attr_dict2.update(attr_dict)
        self.DCNetwork_graph.add_edge(node2.name, node1.name, attr_dict=attr_dict2)

        LOG.debug("addLink: n1={0} intf1={1} -- n2={2} intf2={3}".format(
            str(node1),node1_port_name, str(node2), node2_port_name))

        return link

    def addDocker( self, label, **params ):
        """
        Wrapper for addDocker method to use custom container class.
        """
        self.DCNetwork_graph.add_node(label)
        return Containernet.addDocker(self, label, cls=EmulatorCompute, **params)

    def removeDocker( self, label, **params ):
        """
        Wrapper for removeDocker method to update graph.
        """
        self.DCNetwork_graph.remove_node(label)
        return Containernet.removeDocker(self, label, **params)

    def addSwitch( self, name, add_to_graph=True, **params ):
        """
        Wrapper for addSwitch method to store switch also in graph.
        """

        # add this switch to the global topology overview
        if add_to_graph:
            self.DCNetwork_graph.add_node(name)

        # set the learning switch behavior
        if 'failMode' in params :
            failMode = params['failMode']
        else :
            failMode = self.failMode

        s = Containernet.addSwitch(self, name, protocols='OpenFlow10,OpenFlow12,OpenFlow13', failMode=failMode, **params)

        # set flow entry that enables learning switch behavior (needed to enable E-LAN functionality)
        #LOG.info('failmode {0}'.format(failMode))
        #if failMode == 'standalone' :
        #    LOG.info('add NORMAL')
        #    s.dpctl('add-flow', 'actions=NORMAL')

        return s

    def getAllContainers(self):
        """
        Returns a list with all containers within all data centers.
        """
        all_containers = []
        for dc in self.dcs.itervalues():
            all_containers += dc.listCompute()
        return all_containers

    def start(self):
        # start
        for dc in self.dcs.itervalues():
            dc.start()
        Containernet.start(self)

    def stop(self):

        # stop the monitor agent
        if self.monitor_agent is not None:
            self.monitor_agent.stop()

        # stop emulator net
        Containernet.stop(self)

        # stop Ryu controller
        self.killRyu()


    def CLI(self):
        CLI(self)

    def setLAN(self, vnf_list):
        """
        setup an E-LAN network by assigning the same VLAN tag to each DC interface of the VNFs in the E-LAN

        :param vnf_list: names of the VNFs in this E-LAN  [{name:,interface:},...]
        :return:
        """
        src_sw = None
        src_sw_inport_nr = 0
        src_sw_inport_name = None

        # get a vlan tag for this E-LAN
        vlan = self.vlans.pop()

        for vnf in vnf_list:
            vnf_src_name = vnf['name']
            vnf_src_interface = vnf['interface']

            # check if port is specified (vnf:port)
            if vnf_src_interface is None:
                # take first interface by default
                connected_sw = self.DCNetwork_graph.neighbors(vnf_src_name)[0]
                link_dict = self.DCNetwork_graph[vnf_src_name][connected_sw]
                vnf_src_interface = link_dict[0]['src_port_id']

            for connected_sw in self.DCNetwork_graph.neighbors(vnf_src_name):
                link_dict = self.DCNetwork_graph[vnf_src_name][connected_sw]
                for link in link_dict:
                    if (link_dict[link]['src_port_id'] == vnf_src_interface or
                                link_dict[link]['src_port_name'] == vnf_src_interface):  # Fix: we might also get interface names, e.g, from a son-emu-cli call
                        # found the right link and connected switch
                        src_sw = connected_sw
                        src_sw_inport_nr = link_dict[link]['dst_port_nr']
                        src_sw_inport_name = link_dict[link]['dst_port_name']
                        break

            # set the tag on the dc switch interface
            LOG.debug('set E-LAN: vnf name: {0} interface: {1} tag: {2}'.format(vnf_src_name, vnf_src_interface,vlan))
            switch_node = self.getNodeByName(src_sw)
            self._set_vlan_tag(switch_node, src_sw_inport_name, vlan)

    def _addMonitorFlow(self, vnf_src_name, vnf_dst_name, vnf_src_interface=None, vnf_dst_interface=None,
                       tag=None, **kwargs):
        """
        Add a monitoring flow entry that adds a special flowentry/counter at the begin or end of a chain.
        So this monitoring flowrule exists on top of a previously defined chain rule and uses the same vlan tag/routing.
        :param vnf_src_name:
        :param vnf_dst_name:
        :param vnf_src_interface:
        :param vnf_dst_interface:
        :param tag: vlan tag to be used for this chain (same tag as existing chain)
        :param monitor_placement: 'tx' or 'rx' indicating to place the extra flowentry resp. at the beginning or end of the chain
        :return:
        """

        src_sw = None
        src_sw_inport_nr = 0
        src_sw_inport_name = None
        dst_sw = None
        dst_sw_outport_nr = 0
        dst_sw_outport_name = None

        LOG.debug("call AddMonitorFlow vnf_src_name=%r, vnf_src_interface=%r, vnf_dst_name=%r, vnf_dst_interface=%r",
                  vnf_src_name, vnf_src_interface, vnf_dst_name, vnf_dst_interface)

        #check if port is specified (vnf:port)
        if vnf_src_interface is None:
            # take first interface by default
            connected_sw = self.DCNetwork_graph.neighbors(vnf_src_name)[0]
            link_dict = self.DCNetwork_graph[vnf_src_name][connected_sw]
            vnf_src_interface = link_dict[0]['src_port_id']

        for connected_sw in self.DCNetwork_graph.neighbors(vnf_src_name):
            link_dict = self.DCNetwork_graph[vnf_src_name][connected_sw]
            for link in link_dict:
                if (link_dict[link]['src_port_id'] == vnf_src_interface or
                        link_dict[link]['src_port_name'] == vnf_src_interface):  # Fix: we might also get interface names, e.g, from a son-emu-cli call
                    # found the right link and connected switch
                    src_sw = connected_sw
                    src_sw_inport_nr = link_dict[link]['dst_port_nr']
                    src_sw_inport_name = link_dict[link]['dst_port_name']
                    break

        if vnf_dst_interface is None:
            # take first interface by default
            connected_sw = self.DCNetwork_graph.neighbors(vnf_dst_name)[0]
            link_dict = self.DCNetwork_graph[connected_sw][vnf_dst_name]
            vnf_dst_interface = link_dict[0]['dst_port_id']

        vnf_dst_name = vnf_dst_name.split(':')[0]
        for connected_sw in self.DCNetwork_graph.neighbors(vnf_dst_name):
            link_dict = self.DCNetwork_graph[connected_sw][vnf_dst_name]
            for link in link_dict:
                if link_dict[link]['dst_port_id'] == vnf_dst_interface or \
                        link_dict[link]['dst_port_name'] == vnf_dst_interface:  # Fix: we might also get interface names, e.g, from a son-emu-cli call
                    # found the right link and connected switch
                    dst_sw = connected_sw
                    dst_sw_outport_nr = link_dict[link]['src_port_nr']
                    dst_sw_outport_name = link_dict[link]['src_port_name']
                    break

        if not tag >= 0:
            LOG.exception('tag not valid: {0}'.format(tag))

        # get shortest path
        try:
            # returns the first found shortest path
            # if all shortest paths are wanted, use: all_shortest_paths
            path = nx.shortest_path(self.DCNetwork_graph, src_sw, dst_sw, weight=kwargs.get('weight'))
        except:
            LOG.exception("No path could be found between {0} and {1} using src_sw={2} and dst_sw={3}".format(
                vnf_src_name, vnf_dst_name, src_sw, dst_sw))
            LOG.debug("Graph nodes: %r" % self.DCNetwork_graph.nodes())
            LOG.debug("Graph edges: %r" % self.DCNetwork_graph.edges())
            for e, v in self.DCNetwork_graph.edges():
                LOG.debug("%r" % self.DCNetwork_graph[e][v])
            return "No path could be found between {0} and {1}".format(vnf_src_name, vnf_dst_name)

        LOG.info("Path between {0} and {1}: {2}".format(vnf_src_name, vnf_dst_name, path))

        current_hop = src_sw
        switch_inport_nr = src_sw_inport_nr

        cmd = kwargs.get('cmd')

        #iterate through the path to install the flow-entries
        for i in range(0,len(path)):
            current_node = self.getNodeByName(current_hop)

            if path.index(current_hop) < len(path)-1:
                next_hop = path[path.index(current_hop)+1]
            else:
                #last switch reached
                next_hop = vnf_dst_name

            next_node = self.getNodeByName(next_hop)

            if next_hop == vnf_dst_name:
                switch_outport_nr = dst_sw_outport_nr
                LOG.info("end node reached: {0}".format(vnf_dst_name))
            elif not isinstance( next_node, OVSSwitch ):
                LOG.info("Next node: {0} is not a switch".format(next_hop))
                return "Next node: {0} is not a switch".format(next_hop)
            else:
                # take first link between switches by default
                index_edge_out = 0
                switch_outport_nr = self.DCNetwork_graph[current_hop][next_hop][index_edge_out]['src_port_nr']


           # set of entry via ovs-ofctl
            if isinstance( current_node, OVSSwitch ):
                kwargs['vlan'] = tag
                kwargs['path'] = path
                kwargs['current_hop'] = current_hop
                kwargs['switch_inport_name'] = src_sw_inport_name
                kwargs['switch_outport_name'] = dst_sw_outport_name
                kwargs['skip_vlan_tag'] = True

                monitor_placement = kwargs.get('monitor_placement').strip()
                # put monitor flow at the dst switch
                insert_flow = False
                if monitor_placement == 'tx' and path.index(current_hop) == 0:  # first node:
                    insert_flow = True
                # put monitoring flow at the src switch
                elif monitor_placement == 'rx' and path.index(current_hop) == len(path) - 1:  # last node:
                    insert_flow = True
                elif monitor_placement not in ['rx', 'tx']:
                    LOG.exception('invalid monitor command: {0}'.format(monitor_placement))


                if self.controller == RemoteController and insert_flow:
                    ## set flow entry via ryu rest api
                    self._set_flow_entry_ryu_rest(current_node, switch_inport_nr, switch_outport_nr, **kwargs)
                    break
                elif insert_flow:
                    ## set flow entry via ovs-ofctl
                    self._set_flow_entry_dpctl(current_node, switch_inport_nr, switch_outport_nr, **kwargs)
                    break

            # take first link between switches by default
            if isinstance( next_node, OVSSwitch ):
                switch_inport_nr = self.DCNetwork_graph[current_hop][next_hop][0]['dst_port_nr']
                current_hop = next_hop

        return "path {2} between {0} and {1}".format(vnf_src_name, vnf_dst_name, cmd)


    def setChain(self, vnf_src_name, vnf_dst_name, vnf_src_interface=None, vnf_dst_interface=None, **kwargs):
        """
        Chain 2 vnf interfaces together by installing the flowrules in the switches along their path.
        Currently the path is found using the default networkx shortest path function.
        Each chain gets a unique vlan id , so different chains wil not interfere.

        :param vnf_src_name: vnf name (string)
        :param vnf_dst_name: vnf name (string)
        :param vnf_src_interface: source interface name  (string)
        :param vnf_dst_interface: destination interface name  (string)
        :param cmd: 'add-flow' (default) to add a chain, 'del-flows' to remove a chain
        :param cookie: cookie for the installed flowrules (can be used later as identifier for a set of installed chains)
        :param match: custom match entry to be added to the flowrules (default: only in_port and vlan tag)
        :param priority: custom flowrule priority
        :param monitor: boolean to indicate whether this chain is a monitoring chain
        :param tag: vlan tag to be used for this chain (pre-defined or new one if none is specified)
        :return: output log string
        """

        # special procedure for monitoring flows
        if kwargs.get('monitor'):

            # check if chain already exists
            found_chains = [chain_dict for chain_dict in self.installed_chains if
             (chain_dict['vnf_src_name'] == vnf_src_name and chain_dict['vnf_src_interface'] == vnf_src_interface
             and chain_dict['vnf_dst_name'] == vnf_dst_name and chain_dict['vnf_dst_interface'] == vnf_dst_interface)]

            if len(found_chains) > 0:
                # this chain exists, so need an extra monitoring flow
                # assume only 1 chain per vnf/interface pair
                LOG.debug('*** installing monitoring chain on top of pre-defined chain from {0}:{1} -> {2}:{3}'.
                            format(vnf_src_name, vnf_src_interface, vnf_dst_name, vnf_dst_interface))
                tag = found_chains[0]['tag']
                ret = self._addMonitorFlow(vnf_src_name, vnf_dst_name, vnf_src_interface, vnf_dst_interface,
                                     tag=tag, table_id=0, **kwargs)
                return ret
            else:
                # no chain existing (or E-LAN) -> install normal chain
                LOG.warning('*** installing monitoring chain without pre-defined NSD chain from {0}:{1} -> {2}:{3}'.
                            format(vnf_src_name, vnf_src_interface, vnf_dst_name, vnf_dst_interface))
                pass


        cmd = kwargs.get('cmd')
        if cmd == 'add-flow' or cmd == 'del-flows':
            ret = self._chainAddFlow(vnf_src_name, vnf_dst_name, vnf_src_interface, vnf_dst_interface, **kwargs)
            if kwargs.get('bidirectional'):
                ret = ret +'\n' + self._chainAddFlow(vnf_dst_name, vnf_src_name, vnf_dst_interface, vnf_src_interface, **kwargs)

        else:
            ret = "Command unknown"

        return ret


    def _chainAddFlow(self, vnf_src_name, vnf_dst_name, vnf_src_interface=None, vnf_dst_interface=None, **kwargs):

        src_sw = None
        src_sw_inport_nr = 0
        src_sw_inport_name = None
        dst_sw = None
        dst_sw_outport_nr = 0
        dst_sw_outport_name = None

        LOG.debug("call chainAddFlow vnf_src_name=%r, vnf_src_interface=%r, vnf_dst_name=%r, vnf_dst_interface=%r",
                  vnf_src_name, vnf_src_interface, vnf_dst_name, vnf_dst_interface)

        #check if port is specified (vnf:port)
        if vnf_src_interface is None:
            # take first interface by default
            connected_sw = self.DCNetwork_graph.neighbors(vnf_src_name)[0]
            link_dict = self.DCNetwork_graph[vnf_src_name][connected_sw]
            vnf_src_interface = link_dict[0]['src_port_id']

        for connected_sw in self.DCNetwork_graph.neighbors(vnf_src_name):
            link_dict = self.DCNetwork_graph[vnf_src_name][connected_sw]
            for link in link_dict:
                if (link_dict[link]['src_port_id'] == vnf_src_interface or
                        link_dict[link]['src_port_name'] == vnf_src_interface):  # Fix: we might also get interface names, e.g, from a son-emu-cli call
                    # found the right link and connected switch
                    src_sw = connected_sw
                    src_sw_inport_nr = link_dict[link]['dst_port_nr']
                    src_sw_inport_name = link_dict[link]['dst_port_name']
                    break

        if vnf_dst_interface is None:
            # take first interface by default
            connected_sw = self.DCNetwork_graph.neighbors(vnf_dst_name)[0]
            link_dict = self.DCNetwork_graph[connected_sw][vnf_dst_name]
            vnf_dst_interface = link_dict[0]['dst_port_id']

        vnf_dst_name = vnf_dst_name.split(':')[0]
        for connected_sw in self.DCNetwork_graph.neighbors(vnf_dst_name):
            link_dict = self.DCNetwork_graph[connected_sw][vnf_dst_name]
            for link in link_dict:
                if link_dict[link]['dst_port_id'] == vnf_dst_interface or \
                        link_dict[link]['dst_port_name'] == vnf_dst_interface:  # Fix: we might also get interface names, e.g, from a son-emu-cli call
                    # found the right link and connected switch
                    dst_sw = connected_sw
                    dst_sw_outport_nr = link_dict[link]['src_port_nr']
                    dst_sw_outport_name = link_dict[link]['src_port_name']
                    break


        # get shortest path
        try:
            # returns the first found shortest path
            # if all shortest paths are wanted, use: all_shortest_paths
            path = nx.shortest_path(self.DCNetwork_graph, src_sw, dst_sw, weight=kwargs.get('weight'))
        except:
            LOG.exception("No path could be found between {0} and {1} using src_sw={2} and dst_sw={3}".format(
                vnf_src_name, vnf_dst_name, src_sw, dst_sw))
            LOG.debug("Graph nodes: %r" % self.DCNetwork_graph.nodes())
            LOG.debug("Graph edges: %r" % self.DCNetwork_graph.edges())
            for e, v in self.DCNetwork_graph.edges():
                LOG.debug("%r" % self.DCNetwork_graph[e][v])
            return "No path could be found between {0} and {1}".format(vnf_src_name, vnf_dst_name)

        LOG.info("Path between {0} and {1}: {2}".format(vnf_src_name, vnf_dst_name, path))

        current_hop = src_sw
        switch_inport_nr = src_sw_inport_nr

        # choose free vlan
        ## if path contains more than 1 switch
        cmd = kwargs.get('cmd')
        vlan = None
        if cmd == 'add-flow':
            if kwargs.get('tag'):
                # use pre-defined tag
                vlan = kwargs.get('tag')
            else:
                vlan = self.vlans.pop()

        # store the used vlan tag to identify this chain
        if not kwargs.get('monitor'):
            chain_dict = {}
            chain_dict['vnf_src_name'] = vnf_src_name
            chain_dict['vnf_dst_name'] = vnf_dst_name
            chain_dict['vnf_src_interface'] = vnf_src_interface
            chain_dict['vnf_dst_interface'] = vnf_dst_interface
            chain_dict['tag'] = vlan
            self.installed_chains.append(chain_dict)

        #iterate through the path to install the flow-entries
        for i in range(0,len(path)):
            current_node = self.getNodeByName(current_hop)

            if path.index(current_hop) < len(path)-1:
                next_hop = path[path.index(current_hop)+1]
            else:
                #last switch reached
                next_hop = vnf_dst_name

            next_node = self.getNodeByName(next_hop)

            if next_hop == vnf_dst_name:
                switch_outport_nr = dst_sw_outport_nr
                LOG.info("end node reached: {0}".format(vnf_dst_name))
            elif not isinstance( next_node, OVSSwitch ):
                LOG.info("Next node: {0} is not a switch".format(next_hop))
                return "Next node: {0} is not a switch".format(next_hop)
            else:
                # take first link between switches by default
                index_edge_out = 0
                switch_outport_nr = self.DCNetwork_graph[current_hop][next_hop][index_edge_out]['src_port_nr']


           # set of entry via ovs-ofctl
            if isinstance( current_node, OVSSwitch ):
                kwargs['vlan'] = vlan
                kwargs['path'] = path
                kwargs['current_hop'] = current_hop
                kwargs['switch_inport_name'] = src_sw_inport_name
                kwargs['switch_outport_name'] = dst_sw_outport_name

                if self.controller == RemoteController:
                    ## set flow entry via ryu rest api
                    self._set_flow_entry_ryu_rest(current_node, switch_inport_nr, switch_outport_nr, **kwargs)
                else:
                    ## set flow entry via ovs-ofctl
                    self._set_flow_entry_dpctl(current_node, switch_inport_nr, switch_outport_nr, **kwargs)

            # take first link between switches by default
            if isinstance( next_node, OVSSwitch ):
                switch_inport_nr = self.DCNetwork_graph[current_hop][next_hop][0]['dst_port_nr']
                current_hop = next_hop

        return "path {2} between {0} and {1}".format(vnf_src_name, vnf_dst_name, cmd)

    def _set_flow_entry_ryu_rest(self, node, switch_inport_nr, switch_outport_nr, **kwargs):
        match = 'in_port=%s' % switch_inport_nr

        cookie = kwargs.get('cookie')
        match_input = kwargs.get('match')
        cmd = kwargs.get('cmd')
        path = kwargs.get('path')
        current_hop = kwargs.get('current_hop')
        vlan = kwargs.get('vlan')
        priority = kwargs.get('priority')
        # flag to not set the ovs port vlan tag
        skip_vlan_tag = kwargs.get('skip_vlan_tag')
        # table id to put this flowentry
        table_id = kwargs.get('table_id')
        if not table_id:
            table_id = 0

        s = ','
        if match_input:
            match = s.join([match, match_input])

        flow = {}
        flow['dpid'] = int(node.dpid, 16)

        if cookie:
            flow['cookie'] = int(cookie)
        if priority:
            flow['priority'] = int(priority)

        flow['table_id'] = table_id

        flow['actions'] = []

        # possible Ryu actions, match fields:
        # http://ryu.readthedocs.io/en/latest/app/ofctl_rest.html#add-a-flow-entry
        if cmd == 'add-flow':
            prefix = 'stats/flowentry/add'
            if vlan != None:
                if path.index(current_hop) == 0:  # first node
<<<<<<< HEAD
                    # set vlan tag in ovs instance (to isolate E-LANs)
                    if not skip_vlan_tag:
                        in_port_name = kwargs.get('switch_inport_name')
                        self._set_vlan_tag(node, in_port_name, vlan)
                    # set vlan push action if more than 1 switch in the path
                    if len(path) > 1:
                        action = {}
                        action['type'] = 'PUSH_VLAN'  # Push a new VLAN tag if a input frame is non-VLAN-tagged
                        action['ethertype'] = 33024   # Ethertype 0x8100(=33024): IEEE 802.1Q VLAN-tagged frame
                        flow['actions'].append(action)
                        action = {}
                        action['type'] = 'SET_FIELD'
                        action['field'] = 'vlan_vid'
                        action['value'] = vlan
                        flow['actions'].append(action)

                if path.index(current_hop) == len(path) - 1:  # last node
                    # set vlan tag in ovs instance (to isolate E-LANs)
                    if not skip_vlan_tag:
                        out_port_name = kwargs.get('switch_outport_name')
                        self._set_vlan_tag(node, out_port_name, vlan)
                    # set vlan pop action if more than 1 switch in the path
                    if len(path) > 1:
                        match += ',dl_vlan=%s' % vlan
                        action = {}
                        action['type'] = 'POP_VLAN'
                        flow['actions'].append(action)

                if 0 < path.index(current_hop) < (len(path) - 1):  # middle nodes
=======
                    action = {}
                    action['type'] = 'PUSH_VLAN'  # Push a new VLAN tag if a input frame is non-VLAN-tagged
                    action['ethertype'] = 33024   # Ethertype 0x8100(=33024): IEEE 802.1Q VLAN-tagged frame
                    flow['actions'].append(action)
                    action = {}
                    action['type'] = 'SET_FIELD'
                    action['field'] = 'vlan_vid'
                    # ryu expects the field to be masked
                    action['value'] = vlan | 0x1000
                    flow['actions'].append(action)
                elif path.index(current_hop) == len(path) - 1:  # last node
                    match += ',dl_vlan=%s' % vlan
                    action = {}
                    action['type'] = 'POP_VLAN'
                    flow['actions'].append(action)
                else:  # middle nodes
>>>>>>> a7b48c4d
                    match += ',dl_vlan=%s' % vlan

            # output action must come last
            action = {}
            action['type'] = 'OUTPUT'
            action['port'] = switch_outport_nr
            flow['actions'].append(action)

        elif cmd == 'del-flows':
            prefix = 'stats/flowentry/delete'

            if cookie:
                # TODO: add cookie_mask as argument
                flow['cookie_mask'] = int('0xffffffffffffffff', 16)  # need full mask to match complete cookie

            action = {}
            action['type'] = 'OUTPUT'
            action['port'] = switch_outport_nr
            flow['actions'].append(action)

        flow['match'] = self._parse_match(match)
        self.ryu_REST(prefix, data=flow)

    def _set_vlan_tag(self, node, switch_port, tag):
        node.vsctl('set', 'port {0} tag={1}'.format(switch_port,tag))
        LOG.debug("set vlan in switch: {0} in_port: {1} vlan tag: {2}".format(node.name, switch_port, tag))

    def _set_flow_entry_dpctl(self, node, switch_inport_nr, switch_outport_nr, **kwargs):

        match = 'in_port=%s' % switch_inport_nr

        cookie = kwargs.get('cookie')
        match_input = kwargs.get('match')
        cmd = kwargs.get('cmd')
        path = kwargs.get('path')
        current_hop = kwargs.get('current_hop')
        vlan = kwargs.get('vlan')

        s = ','
        if cookie:
            cookie = 'cookie=%s' % cookie
            match = s.join([cookie, match])
        if match_input:
            match = s.join([match, match_input])
        if cmd == 'add-flow':
            action = 'action=%s' % switch_outport_nr
            if vlan != None:
                if path.index(current_hop) == 0:  # first node
                    action = ('action=mod_vlan_vid:%s' % vlan) + (',output=%s' % switch_outport_nr)
                    match = '-O OpenFlow13 ' + match
                elif path.index(current_hop) == len(path) - 1:  # last node
                    match += ',dl_vlan=%s' % vlan
                    action = 'action=strip_vlan,output=%s' % switch_outport_nr
                else:  # middle nodes
                    match += ',dl_vlan=%s' % vlan
            ofcmd = s.join([match, action])
        elif cmd == 'del-flows':
            ofcmd = match
        else:
            ofcmd = ''

        node.dpctl(cmd, ofcmd)
        LOG.info("{3} in switch: {0} in_port: {1} out_port: {2}".format(node.name, switch_inport_nr,
                                                                                 switch_outport_nr, cmd))

    # start Ryu Openflow controller as Remote Controller for the DCNetwork
    def startRyu(self, learning_switch=True):
        # start Ryu controller with rest-API
        python_install_path = site.getsitepackages()[0]
        # ryu default learning switch
        #ryu_path = python_install_path + '/ryu/app/simple_switch_13.py'
        #custom learning switch that installs a default NORMAL action in the ovs switches
        dir_path = os.path.dirname(os.path.realpath(__file__))
        ryu_path = dir_path + '/son_emu_simple_switch_13.py'
        ryu_path2 = python_install_path + '/ryu/app/ofctl_rest.py'
        # change the default Openflow controller port to 6653 (official IANA-assigned port number), as used by Mininet
        # Ryu still uses 6633 as default
        ryu_option = '--ofp-tcp-listen-port'
        ryu_of_port = '6653'
        ryu_cmd = 'ryu-manager'
        FNULL = open("/tmp/ryu.log", 'w')
        if learning_switch:
            self.ryu_process = Popen([ryu_cmd, ryu_path, ryu_path2, ryu_option, ryu_of_port], stdout=FNULL, stderr=FNULL)
            LOG.debug('starting ryu-controller with {0}'.format(ryu_path))
            LOG.debug('starting ryu-controller with {0}'.format(ryu_path2))
        else:
            # no learning switch, but with rest api
            self.ryu_process = Popen([ryu_cmd, ryu_path2, ryu_option, ryu_of_port], stdout=FNULL, stderr=FNULL)
            LOG.debug('starting ryu-controller with {0}'.format(ryu_path2))
        time.sleep(1)

    def killRyu(self):
        """
        Stop the Ryu controller that might be started by son-emu.
        :return:
        """
        # try it nicely
        if self.ryu_process is not None:
            self.ryu_process.terminate()
            self.ryu_process.kill()
        # ensure its death ;-)
        Popen(['pkill', '-f', 'ryu-manager'])

    def ryu_REST(self, prefix, dpid=None, data=None):

        if dpid:
            url = self.ryu_REST_api + '/' + str(prefix) + '/' + str(dpid)
        else:
            url = self.ryu_REST_api + '/' + str(prefix)
        if data:
            req = self.RyuSession.post(url, json=data)
        else:
            req = self.RyuSession.get(url)


        # do extra logging if status code is not 200 (OK)
        if req.status_code is not requests.codes.ok:
            logging.info(
                'type {0}  encoding: {1} text: {2} headers: {3} history: {4}'.format(req.headers['content-type'],
                                                                                     req.encoding, req.text,
                                                                                     req.headers, req.history))
            LOG.info('url: {0}'.format(str(url)))
            if data: LOG.info('POST: {0}'.format(str(data)))
            LOG.info('status: {0} reason: {1}'.format(req.status_code, req.reason))


        if 'json' in req.headers['content-type']:
            ret = req.json()
            return ret

        ret = req.text.rstrip()
        return ret


    # need to respect that some match fields must be integers
    # http://ryu.readthedocs.io/en/latest/app/ofctl_rest.html#description-of-match-and-actions
    def _parse_match(self, match):
        matches = match.split(',')
        dict = {}
        for m in matches:
            match = m.split('=')
            if len(match) == 2:
                try:
                    m2 = int(match[1], 0)
                except:
                    m2 = match[1]

                dict.update({match[0]:m2})
        return dict

    def find_connected_dc_interface(self, vnf_src_name, vnf_src_interface):
        for connected_sw in self.DCNetwork_graph.neighbors(vnf_src_name):
            link_dict = self.DCNetwork_graph[vnf_src_name][connected_sw]
            for link in link_dict:
                if (link_dict[link]['src_port_id'] == vnf_src_interface or
                        link_dict[link]['src_port_name'] == vnf_src_interface):  # Fix: we might also get interface names, e.g, from a son-emu-cli call
                    # found the right link and connected switch
                    src_sw = connected_sw
                    src_sw_inport_nr = link_dict[link]['dst_port_nr']
                    src_sw_inport_name = link_dict[link]['dst_port_name']
                    return src_sw_inport_name<|MERGE_RESOLUTION|>--- conflicted
+++ resolved
@@ -715,7 +715,6 @@
             prefix = 'stats/flowentry/add'
             if vlan != None:
                 if path.index(current_hop) == 0:  # first node
-<<<<<<< HEAD
                     # set vlan tag in ovs instance (to isolate E-LANs)
                     if not skip_vlan_tag:
                         in_port_name = kwargs.get('switch_inport_name')
@@ -745,24 +744,6 @@
                         flow['actions'].append(action)
 
                 if 0 < path.index(current_hop) < (len(path) - 1):  # middle nodes
-=======
-                    action = {}
-                    action['type'] = 'PUSH_VLAN'  # Push a new VLAN tag if a input frame is non-VLAN-tagged
-                    action['ethertype'] = 33024   # Ethertype 0x8100(=33024): IEEE 802.1Q VLAN-tagged frame
-                    flow['actions'].append(action)
-                    action = {}
-                    action['type'] = 'SET_FIELD'
-                    action['field'] = 'vlan_vid'
-                    # ryu expects the field to be masked
-                    action['value'] = vlan | 0x1000
-                    flow['actions'].append(action)
-                elif path.index(current_hop) == len(path) - 1:  # last node
-                    match += ',dl_vlan=%s' % vlan
-                    action = {}
-                    action['type'] = 'POP_VLAN'
-                    flow['actions'].append(action)
-                else:  # middle nodes
->>>>>>> a7b48c4d
                     match += ',dl_vlan=%s' % vlan
 
             # output action must come last
