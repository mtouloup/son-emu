// Copyright (c) 2018 by Paderborn University
// (manuel@peuster.de)
// ALL RIGHTS RESERVED.
//
// Licensed under the Apache License, Version 2.0 (the "License");
// you may not use this file except in compliance with the License.
// You may obtain a copy of the License at
//
//     http://www.apache.org/licenses/LICENSE-2.0
//
// Unless required by applicable law or agreed to in writing, software
// distributed under the License is distributed on an "AS IS" BASIS,
// WITHOUT WARRANTIES OR CONDITIONS OF ANY KIND, either express or implied.
// See the License for the specific language governing permissions and
// limitations under the License.
//
// Neither the name of the OSM, Paderborn University
// nor the names of its contributors may be used to endorse or promote
// products derived from this software without specific prior written
// permission.
#!groovy

<<<<<<< HEAD
#!groovy

=======
>>>>>>> 6ca82f13
pipeline {
    agent any
    stages {
        stage('Checkout') {
            steps {
                echo 'Checkout...'
                checkout scm
            }
        }
        stage('Build') {
            steps {
                echo 'Building...'
                sh "docker build --no-cache -t sonatanfv/son-emu:dev ."
            }
        }
        stage('Style check') {
            steps {
                echo 'Style check...'
                sh "docker run --name son-emu --rm --privileged --pid='host' -v /var/run/docker.sock:/var/run/docker.sock sonatanfv/son-emu:dev 'flake8 --exclude=.eggs,devops --ignore=E501 .'"
                echo "done."
            }
        }
        stage('Test') {
            steps {
                echo 'Testing...'
                sh "docker run --name son-emu --rm --privileged --pid='host' -v /var/run/docker.sock:/var/run/docker.sock sonatanfv/son-emu:dev 'pytest -v'"
            }
        }
        stage('Package') {
            steps {
                echo 'Packaging (Docker-image)...'
                // push to public Docker registry
                sh "docker push sonatanfv/son-emu:dev"
                // might be moved to another job (:dev and :latest are the same for now)
                sh "docker tag sonatanfv/son-emu:dev sonatanfv/son-emu:latest"
                sh "docker push sonatanfv/son-emu:latest"
                // push to internal Docker registry
                sh "docker tag sonatanfv/son-emu:dev registry.sonata-nfv.eu:5000/son-emu:latest"
                sh "docker push registry.sonata-nfv.eu:5000/son-emu"        
            }
        }
    }
    post {
         success {
                 emailext(from: "jenkins@sonata-nfv.eu", 
                 to: "manuel.peuster@upb.de", 
                 subject: "SUCCESS: ${env.JOB_NAME}/${env.BUILD_ID} (${env.BRANCH_NAME})",
                 body: "${env.JOB_URL}")
         }
         failure {
                 emailext(from: "jenkins@sonata-nfv.eu", 
                 to: "manuel.peuster@upb.de", 
                 subject: "FAILURE: ${env.JOB_NAME}/${env.BUILD_ID} (${env.BRANCH_NAME})",
                 body: "${env.JOB_URL}")
         }
    }
}<|MERGE_RESOLUTION|>--- conflicted
+++ resolved
@@ -18,13 +18,7 @@
 // nor the names of its contributors may be used to endorse or promote
 // products derived from this software without specific prior written
 // permission.
-#!groovy
 
-<<<<<<< HEAD
-#!groovy
-
-=======
->>>>>>> 6ca82f13
 pipeline {
     agent any
     stages {
